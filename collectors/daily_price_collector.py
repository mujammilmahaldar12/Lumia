"""
Daily Price Collector - Complete historical price data management
Downloads and manages daily price data for all assets (stocks, mutual funds, ETFs, crypto)

Author: Lumia Team
Purpose: Collect historical price data from asset creation date to present
"""

import yfinance as yf
import requests
import pandas as pd
from datetime import datetime, date, timedelta
from typing import List, Dict, Tuple, Optional
import logging
from sqlalchemy.orm import Session
from sqlalchemy import and_, func
import time
import sys
import os

# Add parent directory to path for imports
sys.path.append(os.path.dirname(os.path.dirname(os.path.abspath(__file__))))

# Import our models
from models.assets import Asset
from models.daily_price import DailyPrice
from database import get_db
from utils.logging_config import setup_unicode_logging


class DailyPriceCollector:
    """
    Complete daily price collection system.
    Downloads historical price data for all asset types.
    """
    
    def __init__(self):
        self.logger = self._setup_logger()
        self.db = None
        
        # CoinGecko settings for crypto (enhanced rate limiting)
        self.coingecko_base_url = "https://api.coingecko.com/api/v3"
        self.crypto_rate_limit = 2.5  # increased base delay between requests
        self.last_crypto_request = 0
    
    def _setup_logger(self):
        """Setup Unicode-safe logging for the price collector."""
        return setup_unicode_logging(
            "lumia.daily_price_collector",
            level='INFO',
            console=True
        )
    
    def get_db_session(self) -> Session:
        """Get database session."""
        if not self.db:
            self.db = next(get_db())
        return self.db
    
    def close_db_session(self):
        """Close database session."""
        if self.db:
            self.db.close()
            self.db = None

    # ========================================
    # FUNCTION 1: DOWNLOAD STOCK PRICES
    # ========================================
    
    def download_stock_prices_progressive(self, stocks: List[Asset], from_date: str = None, to_date: str = None, batch_size: int = 50) -> Dict:
        """
        Download historical stock price data with progressive database commits.
        
        Args:
            stocks: List of stock Asset objects
            from_date: Start date for price collection (YYYY-MM-DD format)
            to_date: End date for price collection (YYYY-MM-DD format)
            batch_size: Number of stocks to process before committing to database
            
        Returns:
            Dictionary with collection results
        """
        self.logger.info(f"[PRICES] Downloading price data for {len(stocks)} stocks (progressive mode)...")
        
        total_processed = 0
        total_added = 0
        total_failed = 0
        
        # Determine date range
        if from_date and to_date:
            start_date = datetime.strptime(from_date, '%Y-%m-%d').date()
            end_date = datetime.strptime(to_date, '%Y-%m-%d').date()
            self.logger.info(f"[DATE] Using specified date range: {start_date} to {end_date}")
        else:
            # Use default range - 25 years of history
            start_date = date.today() - timedelta(days=25*365)  # 25 years
            end_date = date.today()
            self.logger.info(f"[DATE] Using default date range: {start_date} to {end_date} (25 years)")
        
        # Process stocks in batches
        for i in range(0, len(stocks), batch_size):
            batch = stocks[i:i + batch_size]
            batch_price_data = []
            
            self.logger.info(f"[BATCH] Processing batch {i//batch_size + 1}/{(len(stocks) + batch_size - 1)//batch_size} ({len(batch)} stocks)...")
            
            for stock in batch:
                try:
                    self.logger.info(f"  Fetching prices for {stock.symbol}...")
                    
                    # For historical data collection, always use the requested start date
                    actual_start_date = start_date
                    
                    # Download using yfinance
                    ticker = yf.Ticker(stock.symbol)
                    hist = ticker.history(start=actual_start_date, end=end_date)
                    
                    if not hist.empty:
                        # Convert to our format
                        stock_prices = []
                        for date_idx, row in hist.iterrows():
                            price_data = {
                                'asset_id': stock.id,
                                'date': date_idx.date(),
                                'open_price': float(row['Open']),
                                'high_price': float(row['High']),
                                'low_price': float(row['Low']),
                                'close_price': float(row['Close']),
                                'adj_close': float(row.get('Adj Close', row['Close'])),  # Use Close if Adj Close not available
                                'volume': int(row['Volume']),
                                'dividends': float(row.get('Dividends', 0.0)),
                                'stock_splits': float(row.get('Stock Splits', 0.0))
                            }
                            stock_prices.append(price_data)
                        
                        batch_price_data.extend(stock_prices)
                        self.logger.info(f"    [SUCCESS] Got {len(stock_prices)} price records for {stock.symbol}")
                        total_processed += 1
                        
                    else:
                        self.logger.warning(f"    [WARNING] No price data for {stock.symbol}")
                        total_failed += 1
                        
                except Exception as e:
                    self.logger.warning(f"    [ERROR] Failed to download {stock.symbol}: {str(e)}")
                    total_failed += 1
            
            # Process and save this batch immediately
            if batch_price_data:
                self.logger.info(f"[COMMIT] Processing {len(batch_price_data)} price records for batch...")
                prices_to_add, _ = self.cross_check_prices(batch_price_data)
                
                if prices_to_add:
                    self.add_new_prices(prices_to_add)
                    total_added += len(prices_to_add)
                    self.logger.info(f"[COMMIT] ✅ Saved {len(prices_to_add)} new price records to database")
                else:
                    self.logger.info(f"[COMMIT] No new prices to add for this batch")
            
            # Progress update
            progress = ((i + len(batch)) / len(stocks)) * 100
            self.logger.info(f"[PROGRESS] {progress:.1f}% complete ({i + len(batch)}/{len(stocks)} stocks processed)")
        
        return {
            'total': total_processed,
            'success': total_processed,
            'failed': total_failed,
            'records_added': total_added
        }

    def download_stock_prices(self, stocks: List[Asset], from_date: str = None, to_date: str = None) -> Dict:
        """
        Download historical stock price data using yfinance.
        
        Args:
            stocks: List of stock Asset objects
            from_date: Start date for price collection (YYYY-MM-DD format)
            to_date: End date for price collection (YYYY-MM-DD format)
            
        Returns:
            Dictionary with collection results and price data list
        """
        self.logger.info(f"[PRICES] Downloading price data for {len(stocks)} stocks...")
        
        all_price_data = []
        successful_downloads = 0
        failed_downloads = 0
        
        # Determine date range
        if from_date and to_date:
            start_date = datetime.strptime(from_date, '%Y-%m-%d').date()
            end_date = datetime.strptime(to_date, '%Y-%m-%d').date()
            self.logger.info(f"[DATE] Using specified date range: {start_date} to {end_date}")
        else:
            # Use default range - 25 years of history
            start_date = date.today() - timedelta(days=25*365)  # 25 years
            end_date = date.today()
            self.logger.info(f"[DATE] Using default date range: {start_date} to {end_date} (25 years)")
        
        for stock in stocks:
            try:
                self.logger.info(f"  Fetching prices for {stock.symbol}...")
                
                # For historical data collection, always use the requested start date
                # Asset creation date is irrelevant for historical price data
                actual_start_date = start_date
                
                # Download using yfinance
                ticker = yf.Ticker(stock.symbol)
                hist = ticker.history(start=actual_start_date, end=end_date)
                
                if not hist.empty:
                    # Convert to our format
                    for date_idx, row in hist.iterrows():
                        price_data = {
                            'asset_id': stock.id,
                            'date': date_idx.date(),
                            'open_price': float(row['Open']),
                            'high_price': float(row['High']),
                            'low_price': float(row['Low']),
                            'close_price': float(row['Close']),
                            'adj_close': float(row.get('Adj Close', row['Close'])),
                            'volume': int(row.get('Volume', 0)),
                            'dividends': float(row.get('Dividends', 0)),
                            'stock_splits': float(row.get('Stock Splits', 0))
                        }
                        all_price_data.append(price_data)
                    
                    successful_downloads += 1
                    self.logger.info(f"    [SUCCESS] Got {len(hist)} price records for {stock.symbol}")
                else:
                    self.logger.warning(f"    [WARNING] No price data for {stock.symbol}")
                    failed_downloads += 1
                
                # Small delay to respect API limits
                time.sleep(0.1)
                
            except Exception as e:
                self.logger.error(f"    [ERROR] Error downloading {stock.symbol}: {str(e)}")
                failed_downloads += 1
                continue
        
        self.logger.info(f"[SUCCESS] Successfully downloaded prices for {successful_downloads}/{len(stocks)} stocks")
        
        return {
            'price_data': all_price_data,
            'total': len(stocks),
            'success': successful_downloads,
            'failed': failed_downloads,
            'records_count': len(all_price_data)
        }
    
    # ========================================
    # FUNCTION 2: DOWNLOAD MUTUAL FUND PRICES
    # ========================================
    
    def download_mutual_fund_prices(self, mutual_funds: List[Asset], from_date: str = None, to_date: str = None) -> List[Dict]:
        """
        Download historical mutual fund price data.
        
        Args:
            mutual_funds: List of mutual fund Asset objects
            from_date: Start date for price collection (YYYY-MM-DD format)
            to_date: End date for price collection (YYYY-MM-DD format)
            
        Returns:
            List of price data dictionaries
        """
        self.logger.info(f"[MUTUAL FUNDS] Downloading price data for {len(mutual_funds)} mutual funds...")
        
        # Determine date range
        if from_date and to_date:
            start_date = datetime.strptime(from_date, '%Y-%m-%d').date()
            end_date = datetime.strptime(to_date, '%Y-%m-%d').date()
            self.logger.info(f"[DATE] Using specified date range: {start_date} to {end_date}")
        else:
            # Use default range - 25 years of history
            start_date = date.today() - timedelta(days=25*365)  # 25 years
            end_date = date.today()
            self.logger.info(f"[DATE] Using default date range: {start_date} to {end_date} (25 years)")
        
        all_price_data = []
        successful_downloads = 0
        
        for fund in mutual_funds:
            try:
                self.logger.info(f"  Fetching prices for {fund.symbol}...")
                
                # Try yfinance for mutual funds (works for US and some international)
                ticker = yf.Ticker(fund.symbol)
                
                # Use the determined date range
                hist = ticker.history(start=start_date, end=end_date)
                
                if not hist.empty:
                    for date_idx, row in hist.iterrows():
                        price_data = {
                            'asset_id': fund.id,
                            'date': date_idx.date(),
                            'open_price': float(row['Open']),
                            'high_price': float(row['High']),
                            'low_price': float(row['Low']),
                            'close_price': float(row['Close']),
                            'adj_close': float(row.get('Adj Close', row['Close'])),
                            'volume': int(row.get('Volume', 0)),
                            'dividends': float(row.get('Dividends', 0)),
                            'stock_splits': float(row.get('Stock Splits', 0))
                        }
                        all_price_data.append(price_data)
                    
                    successful_downloads += 1
                    self.logger.info(f"    [SUCCESS] Got {len(hist)} price records for {fund.symbol}")
                else:
                    self.logger.warning(f"    [WARNING] No price data for {fund.symbol}")
                
                time.sleep(0.1)
                
            except Exception as e:
                self.logger.error(f"    [ERROR] Error downloading {fund.symbol}: {str(e)}")
                continue
        
        self.logger.info(f"[SUCCESS] Successfully downloaded prices for {successful_downloads}/{len(mutual_funds)} mutual funds")
        return all_price_data
    
    # ========================================
    # FUNCTION 3: DOWNLOAD ETF PRICES
    # ========================================
    
    def download_etf_prices(self, etfs: List[Asset], from_date: str = None, to_date: str = None) -> List[Dict]:
        """
        Download historical ETF price data.
        
        Args:
            etfs: List of ETF Asset objects
            from_date: Start date for price collection (YYYY-MM-DD format)
            to_date: End date for price collection (YYYY-MM-DD format)
            
        Returns:
            List of price data dictionaries
        """
        self.logger.info(f"[ETFS] Downloading price data for {len(etfs)} ETFs...")
        
        # Determine date range
        if from_date and to_date:
            start_date = datetime.strptime(from_date, '%Y-%m-%d').date()
            end_date = datetime.strptime(to_date, '%Y-%m-%d').date()
            self.logger.info(f"[DATE] Using specified date range: {start_date} to {end_date}")
        else:
            # Use default range - 25 years of history
            start_date = date.today() - timedelta(days=25*365)  # 25 years
            end_date = date.today()
            self.logger.info(f"[DATE] Using default date range: {start_date} to {end_date} (25 years)")
        
        all_price_data = []
        successful_downloads = 0
        
        for etf in etfs:
            try:
                self.logger.info(f"  Fetching prices for {etf.symbol}...")
                
                # ETFs work well with yfinance
                ticker = yf.Ticker(etf.symbol)
                
                # Use the determined date range
                hist = ticker.history(start=start_date, end=end_date)
                
                if not hist.empty:
                    for date_idx, row in hist.iterrows():
                        price_data = {
                            'asset_id': etf.id,
                            'date': date_idx.date(),
                            'open_price': float(row['Open']),
                            'high_price': float(row['High']),
                            'low_price': float(row['Low']),
                            'close_price': float(row['Close']),
                            'adj_close': float(row.get('Adj Close', row['Close'])),
                            'volume': int(row.get('Volume', 0)),
                            'dividends': float(row.get('Dividends', 0)),
                            'stock_splits': float(row.get('Stock Splits', 0))
                        }
                        all_price_data.append(price_data)
                    
                    successful_downloads += 1
                    self.logger.info(f"    [SUCCESS] Got {len(hist)} price records for {etf.symbol}")
                else:
                    self.logger.warning(f"    [WARNING] No price data for {etf.symbol}")
                
                time.sleep(0.1)
                
            except Exception as e:
                self.logger.error(f"    [ERROR] Error downloading {etf.symbol}: {str(e)}")
                continue
        
        self.logger.info(f"[SUCCESS] Successfully downloaded prices for {successful_downloads}/{len(etfs)} ETFs")
        return all_price_data
    
    # ========================================
    # FUNCTION 4: DOWNLOAD CRYPTO PRICES
    # ========================================
    
    def download_crypto_prices(self, cryptos: List[Asset], from_date: str = None, to_date: str = None) -> Dict:
        """
        Download historical cryptocurrency price data using CoinGecko.
        
        Args:
            cryptos: List of crypto Asset objects
            from_date: Start date for price collection (YYYY-MM-DD format)
            to_date: End date for price collection (YYYY-MM-DD format)
            
        Returns:
            Dictionary with collection results and price data
        """
        self.logger.info(f"[CRYPTO] Downloading price data for {len(cryptos)} cryptocurrencies...")
        
        all_price_data = []
        successful_downloads = 0
        failed_cryptos = []
        
        # Determine date range and API parameters
        if from_date and to_date:
            start_date = datetime.strptime(from_date, '%Y-%m-%d').date()
            end_date = datetime.strptime(to_date, '%Y-%m-%d').date()
            days_requested = (end_date - start_date).days
            self.logger.info(f"[DATE] Using specified date range: {start_date} to {end_date} ({days_requested} days)")
        else:
            # Default: last 30 days for API limits
            start_date = date.today() - timedelta(days=30)
            end_date = date.today()
            days_requested = 30
            self.logger.info(f"[DATE] Using default range: {start_date} to {end_date} (30 days)")
        
        for crypto in cryptos:
            success = False
            max_retries = 3
            base_delay = 2.0  # Base delay for rate limiting
            
            for attempt in range(max_retries):
                try:
                    if attempt == 0:
                        self.logger.info(f"  Fetching prices for {crypto.symbol}...")
                    else:
                        self.logger.info(f"  Retry {attempt}/{max_retries-1} for {crypto.symbol}...")
                    
                    # Enhanced rate limiting with exponential backoff on retries
                    delay = base_delay * (2 ** attempt) if attempt > 0 else base_delay
                    self._rate_limit_crypto(delay)
                    
                    # Get crypto ID mapping
                    crypto_id = self._get_crypto_id_mapping(crypto.symbol)
                    
                    # CoinGecko historical prices endpoint
                    url = f"{self.coingecko_base_url}/coins/{crypto_id}/market_chart"
                    
                    # Use smart days parameter based on date range
                    if days_requested <= 1:
                        interval = 'hourly'
                        days_param = '1'
                    elif days_requested <= 90:
                        interval = 'daily'
                        days_param = str(min(days_requested, 90))  # CoinGecko free limit
                    else:
                        interval = 'daily'
                        days_param = '90'  # Maximum for free API
                    
                    params = {
                        'vs_currency': 'usd',
                        'days': days_param,
                        'interval': interval
                    }
                    
                    # Add headers to look more like a browser
                    headers = {
                        'User-Agent': 'Mozilla/5.0 (Windows NT 10.0; Win64; x64) AppleWebKit/537.36',
                        'Accept': 'application/json',
                        'Accept-Language': 'en-US,en;q=0.9'
                    }
                    
                    response = requests.get(url, params=params, headers=headers, timeout=15)
                    
                    if response.status_code == 200:
                        data = response.json()
                        
                        if 'prices' in data and data['prices']:
                            prices = data['prices']
                            volumes = data.get('total_volumes', [])
                            
                            crypto_price_data = []
                            for i, price_point in enumerate(prices):
                                # price_point is [timestamp, price]
                                timestamp = price_point[0]
                                price = price_point[1]
                                volume = volumes[i][1] if i < len(volumes) else 0
                                
                                # Convert timestamp to date
                                price_date = datetime.fromtimestamp(timestamp / 1000).date()
                                
                                price_data = {
                                    'asset_id': crypto.id,
                                    'date': price_date,
                                    'open_price': float(price),  # CoinGecko gives us close price
                                    'high_price': float(price),  # Would need OHLC endpoint for true OHLC
                                    'low_price': float(price),
                                    'close_price': float(price),
                                    'adj_close': float(price),
                                    'volume': int(volume),
                                    'dividends': 0.0,
                                    'stock_splits': 0.0
                                }
                                crypto_price_data.append(price_data)
                            
                            all_price_data.extend(crypto_price_data)
                            successful_downloads += 1
                            self.logger.info(f"    [SUCCESS] Got {len(prices)} price records for {crypto.symbol}")
                            success = True
                            break
                        else:
                            self.logger.warning(f"    [WARNING] No price data in response for {crypto.symbol}")
                            break  # No point retrying if there's no data
                    
                    elif response.status_code == 429:
                        # Rate limited - exponential backoff
                        retry_delay = base_delay * (3 ** (attempt + 1))  # 6s, 18s, 54s
                        self.logger.warning(f"    [WARNING] Rate limited for {crypto.symbol}. Waiting {retry_delay:.1f}s before retry...")
                        time.sleep(retry_delay)
                        continue
                    
                    elif response.status_code == 404:
                        self.logger.warning(f"    ⚠️ Crypto ID '{crypto_id}' not found for {crypto.symbol}")
                        break  # No point retrying 404s
                    
                    else:
                        self.logger.warning(f"    ⚠️ API error for {crypto.symbol}: {response.status_code}")
                        if attempt < max_retries - 1:
                            time.sleep(delay)
                        continue
                
                except requests.exceptions.Timeout:
                    self.logger.warning(f"    ⚠️ Timeout for {crypto.symbol} (attempt {attempt + 1})")
                    if attempt < max_retries - 1:
                        time.sleep(base_delay * (2 ** attempt))
                    continue
                    
                except Exception as e:
                    self.logger.error(f"    ❌ Error downloading {crypto.symbol}: {str(e)}")
                    if attempt < max_retries - 1:
                        time.sleep(base_delay)
                    continue
            
            if not success:
                failed_cryptos.append(crypto.symbol)
        
        # Report results
        if failed_cryptos:
            self.logger.warning(f"⚠️ Failed to download prices for: {', '.join(failed_cryptos)}")
        
        self.logger.info(f"✅ Successfully downloaded prices for {successful_downloads}/{len(cryptos)} cryptocurrencies")
        
        return {
            'price_data': all_price_data,
            'total': len(cryptos),
            'success': successful_downloads,
            'failed': len(failed_cryptos),
            'failed_symbols': failed_cryptos,
            'records_count': len(all_price_data)
        }
    
    def _rate_limit_crypto(self, delay: float = None):
        """Implement enhanced rate limiting for CoinGecko API."""
        current_time = time.time()
        time_since_last = current_time - self.last_crypto_request
        
        # Use custom delay or default rate limit
        min_delay = delay if delay is not None else self.crypto_rate_limit
        
        if time_since_last < min_delay:
            sleep_time = min_delay - time_since_last
            time.sleep(sleep_time)
        
        self.last_crypto_request = time.time()
    
    def _get_crypto_id_mapping(self, symbol: str) -> str:
        """Map crypto symbols to CoinGecko IDs."""
        # Common mappings for CoinGecko API
        symbol_map = {
            'bitcoin': 'bitcoin',
            'ethereum': 'ethereum', 
            'tether': 'tether',
            'binancecoin': 'binancecoin',
            'solana': 'solana',
            'usd-coin': 'usd-coin',
            'dogecoin': 'dogecoin',
            'tron': 'tron',
            'cardano': 'cardano',
            'chainlink': 'chainlink',
            'wrapped-bitcoin': 'wrapped-bitcoin',
            'avalanche-2': 'avalanche-2',
            'bitcoin-cash': 'bitcoin-cash',
            'litecoin': 'litecoin',
            'shiba-inu': 'shiba-inu',
            'polkadot': 'polkadot',
            'uniswap': 'uniswap',
            'dai': 'dai',
            'aave': 'aave',
            'pepe': 'pepe',
            'near': 'near',
            'arbitrum': 'arbitrum',
            'bonk': 'bonk',
            'optimism': 'optimism',
            'floki': 'floki',
            'frax': 'frax',
            'yearn-finance': 'yearn-finance',
            'compound-ether': 'compound-ether',
            'sushi': 'sushi',
            'loopring': 'loopring',
            'terrausd': 'terrausd',
            'matic-network': 'matic-network',
            'maker': 'maker'
        }
        
        # Try direct mapping first
        symbol_lower = symbol.lower()
        if symbol_lower in symbol_map:
            return symbol_map[symbol_lower]
        
        # Fallback: use symbol as-is
        return symbol_lower

    # ========================================
    # FUNCTION 5: CROSS-CHECK WITH DATABASE
    # ========================================
    
    def cross_check_prices(self, new_prices: List[Dict]) -> Tuple[List[Dict], List[Dict]]:
        """
        Cross-check downloaded prices with existing database records.
        
        Args:
            new_prices: List of price data dictionaries
            
        Returns:
            Tuple of (prices_to_add, prices_to_update)
        """
        self.logger.info(f"[SEARCH] Cross-checking {len(new_prices)} price records with database...")
        
        db = self.get_db_session()
        
        prices_to_add = []
        prices_to_update = []
        
        # Group by asset_id for efficient querying
        prices_by_asset = {}
        for price in new_prices:
            asset_id = price['asset_id']
            if asset_id not in prices_by_asset:
                prices_by_asset[asset_id] = []
            prices_by_asset[asset_id].append(price)
        
        for asset_id, asset_prices in prices_by_asset.items():
            # Get existing prices for this asset
            existing_prices = db.query(DailyPrice).filter(
                DailyPrice.asset_id == asset_id
            ).all()
            
            existing_dates = {price.date: price for price in existing_prices}
            
            for new_price in asset_prices:
                price_date = new_price['date']
                
                if price_date in existing_dates:
                    # Price exists, check if update needed
                    existing_price = existing_dates[price_date]
                    
                    if self._price_needs_update(existing_price, new_price):
                        prices_to_update.append({
                            'existing': existing_price,
                            'new_data': new_price
                        })
                else:
                    # New price record
                    prices_to_add.append(new_price)
        
        self.logger.info(f"[RESULTS] Cross-check results:")
        self.logger.info(f"  - New price records to add: {len(prices_to_add)}")
        self.logger.info(f"  - Price records to update: {len(prices_to_update)}")
        
        return prices_to_add, prices_to_update
    
    def _price_needs_update(self, existing_price: DailyPrice, new_data: Dict) -> bool:
        """
        Check if existing price record needs update.
        
        Args:
            existing_price: Existing DailyPrice record
            new_data: New price data dictionary
            
        Returns:
            True if update needed, False otherwise
        """
        # Check if any price fields have changed significantly (more than 0.1% difference)
        price_fields = ['open_price', 'high_price', 'low_price', 'close_price', 'volume']
        
        for field in price_fields:
            if field in new_data:
                existing_value = getattr(existing_price, field, 0) or 0
                new_value = new_data[field] or 0
                
                if existing_value != 0:
                    percentage_diff = abs(existing_value - new_value) / existing_value
                    if percentage_diff > 0.001:  # 0.1% difference threshold
                        return True
                elif new_value != 0:
                    return True
        
        return False

    # ========================================
    # FUNCTION 6: ADD NEW PRICE RECORDS
    # ========================================
    
    def add_new_prices(self, prices_to_add: List[Dict]):
        """
        Add new price records to database with duplicate handling.
        
        Args:
            prices_to_add: List of new price records to add
        """
        if not prices_to_add:
            self.logger.info("ℹ️ No new price records to add")
            return
        
        self.logger.info(f"[ADD] Adding {len(prices_to_add)} new price records with duplicate protection...")
        
        db = self.get_db_session()
<<<<<<< HEAD
        added_count = 0
        skipped_count = 0
=======
        total_inserted = 0
>>>>>>> 421404c0
        batch_size = 1000  # Process in batches for better performance
        
        # Import text for SQL execution
        from sqlalchemy import text
        
        try:
            for i in range(0, len(prices_to_add), batch_size):
                batch = prices_to_add[i:i + batch_size]
                
<<<<<<< HEAD
                for price_data in batch:
                    try:
                        new_price = DailyPrice(
                            asset_id=price_data['asset_id'],
                            date=price_data['date'],
                            open_price=price_data['open_price'],
                            high_price=price_data['high_price'],
                            low_price=price_data['low_price'],
                            close_price=price_data['close_price'],
                            adj_close=price_data['adj_close'],
                            volume=price_data['volume'],
                            dividends=price_data['dividends'],
                            stock_splits=price_data['stock_splits']
                        )
                        
                        db.add(new_price)
                        added_count += 1
                    except Exception as e:
                        # Skip duplicate entries silently
                        if 'duplicate key' in str(e).lower() or 'unique constraint' in str(e).lower():
                            skipped_count += 1
                            db.rollback()
                            continue
                        else:
                            raise
                
                # Commit each batch
                try:
                    db.commit()
                    self.logger.info(f"  [BATCH] Added batch {i//batch_size + 1}: {len(batch)} records")
                except Exception as e:
                    if 'duplicate key' in str(e).lower() or 'unique constraint' in str(e).lower():
                        self.logger.warning(f"  [BATCH] Skipped {skipped_count} duplicate records in batch {i//batch_size + 1}")
                        db.rollback()
                    else:
                        raise
            
            self.logger.info(f"[SUCCESS] Successfully added {added_count} new price records")
            if skipped_count > 0:
                self.logger.info(f"[INFO] Skipped {skipped_count} duplicate records")
=======
                try:
                    # Prepare batch data for PostgreSQL array format
                    asset_ids = [price_data['asset_id'] for price_data in batch]
                    dates = [price_data['date'] for price_data in batch]
                    open_prices = [float(price_data['open_price']) for price_data in batch]
                    high_prices = [float(price_data['high_price']) for price_data in batch]
                    low_prices = [float(price_data['low_price']) for price_data in batch]
                    close_prices = [float(price_data['close_price']) for price_data in batch]
                    adj_closes = [float(price_data['adj_close']) for price_data in batch]
                    volumes = [int(price_data['volume']) for price_data in batch]
                    dividends = [float(price_data['dividends']) for price_data in batch]
                    stock_splits = [float(price_data['stock_splits']) for price_data in batch]
                    
                    # Use our batch insert function that handles duplicates
                    result = db.execute(text("""
                        SELECT batch_insert_daily_prices(
                            :asset_ids, :dates, :open_prices, :high_prices, :low_prices,
                            :close_prices, :adj_closes, :volumes, :dividends, :stock_splits
                        )
                    """), {
                        'asset_ids': asset_ids,
                        'dates': dates,
                        'open_prices': open_prices,
                        'high_prices': high_prices,
                        'low_prices': low_prices,
                        'close_prices': close_prices,
                        'adj_closes': adj_closes,
                        'volumes': volumes,
                        'dividends': dividends,
                        'stock_splits': stock_splits
                    })
                    
                    batch_inserted = result.scalar()
                    total_inserted += batch_inserted
                    
                    db.commit()
                    
                    self.logger.info(f"  [BATCH {i//batch_size + 1}] Inserted {batch_inserted}/{len(batch)} records (duplicates skipped)")
                    
                except Exception as batch_error:
                    db.rollback()
                    self.logger.warning(f"[BATCH {i//batch_size + 1}] Batch insert failed: {batch_error}")
                    
                    # Fall back to individual inserts for this batch
                    batch_fallback_inserted = 0
                    for price_data in batch:
                        try:
                            result = db.execute(text("""
                                SELECT upsert_daily_prices(
                                    :asset_id, :date, :open_price, :high_price, :low_price,
                                    :close_price, :adj_close, :volume, :dividends, :stock_splits
                                )
                            """), {
                                'asset_id': price_data['asset_id'],
                                'date': price_data['date'],
                                'open_price': float(price_data['open_price']),
                                'high_price': float(price_data['high_price']),
                                'low_price': float(price_data['low_price']),
                                'close_price': float(price_data['close_price']),
                                'adj_close': float(price_data['adj_close']),
                                'volume': int(price_data['volume']),
                                'dividends': float(price_data['dividends']),
                                'stock_splits': float(price_data['stock_splits'])
                            })
                            db.commit()
                            batch_fallback_inserted += 1
                            
                        except Exception as individual_error:
                            db.rollback()
                            self.logger.debug(f"[SKIP] Failed to insert {price_data['asset_id']}:{price_data['date']} - {individual_error}")
                    
                    total_inserted += batch_fallback_inserted
                    self.logger.info(f"  [FALLBACK] Individually inserted {batch_fallback_inserted}/{len(batch)} records")
            
            self.logger.info(f"[SUCCESS] Successfully inserted {total_inserted}/{len(prices_to_add)} new price records (duplicates gracefully handled)")
>>>>>>> 421404c0
            
        except Exception as e:
            self.logger.error(f"❌ Critical error adding price records: {str(e)}")
            db.rollback()

    # ========================================
    # FUNCTION 7: MAIN ORCHESTRATOR
    # ========================================
    
    def sync_prices_with_date_range(self, from_date: str, to_date: str) -> Dict:
        """
        Intelligent price synchronization with specific date range.
        Used by smart collector for optimized data collection.
        
        Args:
            from_date: Start date (YYYY-MM-DD)
            to_date: End date (YYYY-MM-DD)
            
        Returns:
            Dictionary with detailed collection results
        """
        self.logger.info(f"🧠 Starting intelligent price sync: {from_date} to {to_date}")
        
        try:
            db = self.get_db_session()
            
            # Get active assets
            stocks = db.query(Asset).filter(Asset.type == 'stock', Asset.is_active == True).all()
            cryptos = db.query(Asset).filter(Asset.type == 'crypto', Asset.is_active == True).all()
            etfs = db.query(Asset).filter(Asset.type == 'etf', Asset.is_active == True).all()
            
            self.logger.info(f"📊 Assets to process: {len(stocks)} stocks, {len(cryptos)} cryptos, {len(etfs)} ETFs")
            
            all_results = {
                'total_processed': 0,
                'total_added': 0,
                'total_failed': 0,
                'by_type': {}
            }
            
            # Process each asset type with progressive commits
            if stocks:
                self.logger.info("📈 Processing stocks with progressive commits...")
                stock_result = self.download_stock_prices_progressive(stocks, from_date, to_date, batch_size=50)
                
                all_results['by_type']['stocks'] = stock_result
                all_results['total_processed'] += stock_result['total']
                all_results['total_added'] += stock_result.get('records_added', 0)
                all_results['total_failed'] += stock_result['failed']
            
            if cryptos:
                self.logger.info("[CRYPTO] Processing cryptocurrencies with date range...")
                crypto_result = self.download_crypto_prices(cryptos, from_date, to_date)
                
                if crypto_result['price_data']:
                    prices_to_add, _ = self.cross_check_prices(crypto_result['price_data'])
                    self.add_new_prices(prices_to_add)
                    
                all_results['by_type']['crypto'] = crypto_result
                all_results['total_processed'] += crypto_result['total']
                all_results['total_added'] += len(prices_to_add) if 'prices_to_add' in locals() else 0
                all_results['total_failed'] += crypto_result['failed']
            
            if etfs:
                self.logger.info("📊 Processing ETFs with date range...")
                etf_result = self.download_etf_prices(etfs, from_date, to_date)
                
                if etf_result:
                    prices_to_add, _ = self.cross_check_prices(etf_result)
                    self.add_new_prices(prices_to_add)
                    
                    all_results['by_type']['etf'] = {
                        'total': len(etfs),
                        'success': len(etf_result) > 0,
                        'records_added': len(prices_to_add) if 'prices_to_add' in locals() else 0
                    }
                    all_results['total_added'] += len(prices_to_add) if 'prices_to_add' in locals() else 0
            
            self.logger.info(f"🎉 Intelligent price sync completed!")
            self.logger.info(f"📊 Total: {all_results['total_processed']} processed, {all_results['total_added']} added")
            
            return all_results
            
        except Exception as e:
            self.logger.error(f"❌ Error in intelligent price sync: {str(e)}")
            raise
        finally:
            self.close_db_session()

    def sync_all_daily_prices(self):
        """
        Main function to sync all daily prices.
        Downloads historical prices for all asset types.
        """
        self.logger.info("🚀 Starting complete daily price synchronization...")
        
        try:
            db = self.get_db_session()
            
            # Get all assets from database
            stocks = db.query(Asset).filter(Asset.type == 'stock', Asset.is_active == True).all()
            # Exclude Indian mutual funds (they use AMFI API, not yfinance)
            mutual_funds = db.query(Asset).filter(
                Asset.type == 'mutual_fund',
                Asset.is_active == True,
                ~Asset.symbol.like('IN-MF-%')  # Exclude Indian MFs
            ).all()
            etfs = db.query(Asset).filter(Asset.type == 'etf', Asset.is_active == True).all()
            cryptos = db.query(Asset).filter(Asset.type == 'crypto', Asset.is_active == True).all()
            
            self.logger.info(f"📊 Found assets to process:")
            self.logger.info(f"  - Stocks: {len(stocks)}")
            self.logger.info(f"  - Mutual Funds: {len(mutual_funds)}")
            self.logger.info(f"  - ETFs: {len(etfs)}")
            self.logger.info(f"  - Cryptocurrencies: {len(cryptos)}")
            
            all_price_data = []
            
            # Define default 25-year range
            from_date = (date.today() - timedelta(days=25*365)).strftime('%Y-%m-%d')
            to_date = date.today().strftime('%Y-%m-%d')
            
            # Download prices for each asset type
            if stocks:
                self.logger.info("📈 Downloading stock prices (25 years)...")
                stock_result = self.download_stock_prices(stocks, from_date, to_date)
                all_price_data.extend(stock_result['price_data'])
            
            if mutual_funds:
                self.logger.info("💼 Downloading mutual fund prices (25 years)...")
                mf_prices = self.download_mutual_fund_prices(mutual_funds, from_date, to_date)
                all_price_data.extend(mf_prices)
            
            if etfs:
                self.logger.info("📊 Downloading ETF prices (25 years)...")
                etf_prices = self.download_etf_prices(etfs, from_date, to_date)
                all_price_data.extend(etf_prices)
            
            if cryptos:
                self.logger.info("🪙 Downloading crypto prices (90 days - API limit)...")
                crypto_result = self.download_crypto_prices(cryptos, from_date, to_date)
                all_price_data.extend(crypto_result['price_data'])
            
            self.logger.info(f"📊 Total price records downloaded: {len(all_price_data)}")
            
            if not all_price_data:
                self.logger.warning("⚠️ No price data downloaded, aborting sync")
                return
            
            # Cross-check and add new prices
            prices_to_add, prices_to_update = self.cross_check_prices(all_price_data)
            
            # Add new price records
            self.add_new_prices(prices_to_add)
            
            # Summary
            self.logger.info("🎉 Daily price synchronization completed!")
            self.logger.info(f"📈 Summary:")
            self.logger.info(f"  - Total price records processed: {len(all_price_data)}")
            self.logger.info(f"  - New price records added: {len(prices_to_add)}")
            self.logger.info(f"  - Price records that could be updated: {len(prices_to_update)}")
            
        except Exception as e:
            self.logger.error(f"❌ Error in daily price synchronization: {str(e)}")
            raise
        
        finally:
            self.close_db_session()

    def sync_recent_prices_only(self, days: int = 7):
        """
        Sync only recent prices (last N days).
        Faster for daily updates.
        
        Args:
            days: Number of recent days to sync
        """
        self.logger.info(f"🚀 Starting recent price synchronization (last {days} days)...")
        
        try:
            db = self.get_db_session()
            
            # Get assets that need recent price updates
            cutoff_date = date.today() - timedelta(days=days)
            
            # Get assets that don't have recent prices
            assets_needing_update = db.query(Asset).filter(
                Asset.is_active == True,
                ~Asset.id.in_(
                    db.query(DailyPrice.asset_id).filter(
                        DailyPrice.date > cutoff_date
                    ).distinct()
                )
            ).all()
            
            self.logger.info(f"📊 Found {len(assets_needing_update)} assets needing recent price updates")
            
            # Group by type and process (exclude Indian MFs - they use AMFI)
            stocks = [a for a in assets_needing_update if a.type == 'stock']
            mutual_funds = [a for a in assets_needing_update if a.type == 'mutual_fund' and not a.symbol.startswith('IN-MF-')]
            etfs = [a for a in assets_needing_update if a.type == 'etf']
            cryptos = [a for a in assets_needing_update if a.type == 'crypto']
            
            # Date range for recent sync
            from_date = (date.today() - timedelta(days=days)).strftime('%Y-%m-%d')
            to_date = date.today().strftime('%Y-%m-%d')
            
            all_price_data = []
            
            if stocks:
                result = self.download_stock_prices(stocks, from_date, to_date)
                all_price_data.extend(result['price_data'])
            
            if mutual_funds:
                mf_prices = self.download_mutual_fund_prices(mutual_funds, from_date, to_date)
                all_price_data.extend(mf_prices)
            
            if etfs:
                etf_prices = self.download_etf_prices(etfs, from_date, to_date)
                all_price_data.extend(etf_prices)
            
            if cryptos:
                result = self.download_crypto_prices(cryptos, from_date, to_date)
                all_price_data.extend(result['price_data'])
            
            # Add only new prices (no need to check for updates in recent sync)
            if all_price_data:
                prices_to_add, _ = self.cross_check_prices(all_price_data)
                self.add_new_prices(prices_to_add)
                
                self.logger.info(f"✅ Recent price sync completed: {len(prices_to_add)} new records added")
            else:
                self.logger.info("✅ All assets have recent price data")
            
        except Exception as e:
            self.logger.error(f"❌ Error in recent price synchronization: {str(e)}")
            raise
        
        finally:
            self.close_db_session()


# ========================================
# CONVENIENCE FUNCTIONS FOR EASY USE
# ========================================

def sync_all_daily_prices():
    """Easy function to sync all historical daily prices."""
    collector = DailyPriceCollector()
    collector.sync_all_daily_prices()

def sync_recent_prices(days: int = 7):
    """Easy function to sync recent daily prices only."""
    collector = DailyPriceCollector()
    collector.sync_recent_prices_only(days)

def sync_stock_prices_only():
    """Sync only stock prices."""
    collector = DailyPriceCollector()
    db = collector.get_db_session()
    
    stocks = db.query(Asset).filter(Asset.type == 'stock', Asset.is_active == True).all()
    stock_prices = collector.download_stock_prices(stocks)
    
    if stock_prices:
        prices_to_add, _ = collector.cross_check_prices(stock_prices)
        collector.add_new_prices(prices_to_add)
    
    collector.close_db_session()

def sync_crypto_prices_only():
    """Sync only crypto prices."""
    collector = DailyPriceCollector()
    db = collector.get_db_session()
    
    cryptos = db.query(Asset).filter(Asset.type == 'crypto', Asset.is_active == True).all()
    crypto_prices = collector.download_crypto_prices(cryptos)
    
    if crypto_prices:
        prices_to_add, _ = collector.cross_check_prices(crypto_prices)
        collector.add_new_prices(prices_to_add)
    
    collector.close_db_session()


# ========================================
# MAIN EXECUTION
# ========================================

if __name__ == "__main__":
    print("📈 Lumia Daily Price Collector")
    print("=" * 50)
    
    # Choose your collection method:
    
    # Option 1: Sync all historical prices (comprehensive but slower)
    # sync_all_daily_prices()
    
    # Option 2: Sync only recent prices (faster for daily updates)
    sync_recent_prices(days=7)
    
    # Option 3: Sync specific asset types only
    # sync_stock_prices_only()
    # sync_crypto_prices_only()<|MERGE_RESOLUTION|>--- conflicted
+++ resolved
@@ -730,12 +730,8 @@
         self.logger.info(f"[ADD] Adding {len(prices_to_add)} new price records with duplicate protection...")
         
         db = self.get_db_session()
-<<<<<<< HEAD
         added_count = 0
         skipped_count = 0
-=======
-        total_inserted = 0
->>>>>>> 421404c0
         batch_size = 1000  # Process in batches for better performance
         
         # Import text for SQL execution
@@ -745,7 +741,6 @@
             for i in range(0, len(prices_to_add), batch_size):
                 batch = prices_to_add[i:i + batch_size]
                 
-<<<<<<< HEAD
                 for price_data in batch:
                     try:
                         new_price = DailyPrice(
@@ -786,83 +781,6 @@
             self.logger.info(f"[SUCCESS] Successfully added {added_count} new price records")
             if skipped_count > 0:
                 self.logger.info(f"[INFO] Skipped {skipped_count} duplicate records")
-=======
-                try:
-                    # Prepare batch data for PostgreSQL array format
-                    asset_ids = [price_data['asset_id'] for price_data in batch]
-                    dates = [price_data['date'] for price_data in batch]
-                    open_prices = [float(price_data['open_price']) for price_data in batch]
-                    high_prices = [float(price_data['high_price']) for price_data in batch]
-                    low_prices = [float(price_data['low_price']) for price_data in batch]
-                    close_prices = [float(price_data['close_price']) for price_data in batch]
-                    adj_closes = [float(price_data['adj_close']) for price_data in batch]
-                    volumes = [int(price_data['volume']) for price_data in batch]
-                    dividends = [float(price_data['dividends']) for price_data in batch]
-                    stock_splits = [float(price_data['stock_splits']) for price_data in batch]
-                    
-                    # Use our batch insert function that handles duplicates
-                    result = db.execute(text("""
-                        SELECT batch_insert_daily_prices(
-                            :asset_ids, :dates, :open_prices, :high_prices, :low_prices,
-                            :close_prices, :adj_closes, :volumes, :dividends, :stock_splits
-                        )
-                    """), {
-                        'asset_ids': asset_ids,
-                        'dates': dates,
-                        'open_prices': open_prices,
-                        'high_prices': high_prices,
-                        'low_prices': low_prices,
-                        'close_prices': close_prices,
-                        'adj_closes': adj_closes,
-                        'volumes': volumes,
-                        'dividends': dividends,
-                        'stock_splits': stock_splits
-                    })
-                    
-                    batch_inserted = result.scalar()
-                    total_inserted += batch_inserted
-                    
-                    db.commit()
-                    
-                    self.logger.info(f"  [BATCH {i//batch_size + 1}] Inserted {batch_inserted}/{len(batch)} records (duplicates skipped)")
-                    
-                except Exception as batch_error:
-                    db.rollback()
-                    self.logger.warning(f"[BATCH {i//batch_size + 1}] Batch insert failed: {batch_error}")
-                    
-                    # Fall back to individual inserts for this batch
-                    batch_fallback_inserted = 0
-                    for price_data in batch:
-                        try:
-                            result = db.execute(text("""
-                                SELECT upsert_daily_prices(
-                                    :asset_id, :date, :open_price, :high_price, :low_price,
-                                    :close_price, :adj_close, :volume, :dividends, :stock_splits
-                                )
-                            """), {
-                                'asset_id': price_data['asset_id'],
-                                'date': price_data['date'],
-                                'open_price': float(price_data['open_price']),
-                                'high_price': float(price_data['high_price']),
-                                'low_price': float(price_data['low_price']),
-                                'close_price': float(price_data['close_price']),
-                                'adj_close': float(price_data['adj_close']),
-                                'volume': int(price_data['volume']),
-                                'dividends': float(price_data['dividends']),
-                                'stock_splits': float(price_data['stock_splits'])
-                            })
-                            db.commit()
-                            batch_fallback_inserted += 1
-                            
-                        except Exception as individual_error:
-                            db.rollback()
-                            self.logger.debug(f"[SKIP] Failed to insert {price_data['asset_id']}:{price_data['date']} - {individual_error}")
-                    
-                    total_inserted += batch_fallback_inserted
-                    self.logger.info(f"  [FALLBACK] Individually inserted {batch_fallback_inserted}/{len(batch)} records")
-            
-            self.logger.info(f"[SUCCESS] Successfully inserted {total_inserted}/{len(prices_to_add)} new price records (duplicates gracefully handled)")
->>>>>>> 421404c0
             
         except Exception as e:
             self.logger.error(f"❌ Critical error adding price records: {str(e)}")
