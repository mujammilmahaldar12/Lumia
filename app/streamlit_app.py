--- conflicted
+++ resolved
@@ -601,7 +601,6 @@
             submitted = st.form_submit_button("🚀 Analyze All Assets", use_container_width=True)
             
             if submitted:
-<<<<<<< HEAD
                 # Initialize progress display
                 st.markdown("### 🔬 Professional Asset Analysis")
                 st.markdown("*Analyzing all assets with real data from news, prices, and fundamentals...*")
@@ -688,151 +687,6 @@
                                         'score': score,
                                         'action': action
                                     })
-=======
-                # Enhanced loading with detailed progress tracking
-                progress_container = st.container()
-                
-                with progress_container:
-                    # Progress indicators
-                    progress_bar = st.progress(0)
-                    status_text = st.empty()
-                    time_text = st.empty()
-                    assets_text = st.empty()
-                    
-                    try:
-                        import time as time_module
-                        start_time = time_module.time()
-                        
-                        # Stage 1: Initialization
-                        progress_bar.progress(5)
-                        status_text.info("🔍 **Stage 1/5:** Initializing expert AI analysis engine...")
-                        time_text.caption(f"⏱️ Elapsed: {time_module.time() - start_time:.1f}s")
-                        
-                        if recommendation_engine_available:
-                            # Import expert engine
-                            from recommendation_engine.expert_engine import ExpertRecommendationEngine
-                            from models.assets import Asset
-                            
-                            db = next(get_db())
-                            
-                            # Stage 2: Database query
-                            progress_bar.progress(15)
-                            status_text.info("📊 **Stage 2/5:** Querying asset database...")
-                            time_text.caption(f"⏱️ Elapsed: {time_module.time() - start_time:.1f}s")
-                            
-                            try:
-                                # Initialize expert engine
-                                engine = ExpertRecommendationEngine()
-                                
-                                # Get ALL assets from database
-                                query = db.query(Asset)
-                                
-                                # Apply exclusions if any
-                                if exclude_sectors:
-                                    query = query.filter(~Asset.sector.in_(exclude_sectors))
-                                if exclude_industries:
-                                    query = query.filter(~Asset.industry.in_(exclude_industries))
-                                
-                                assets = query.all()
-                                total_assets = len(assets)
-                                
-                                # Stage 3: Setup complete
-                                progress_bar.progress(25)
-                                status_text.info(f"⚙️ **Stage 3/5:** Analysis setup complete - {total_assets:,} assets to analyze")
-                                assets_text.info(f"📈 **Scope:** All asset types | **Filter:** {action_filter} | **Target:** Top {top_picks}")
-                                time_text.caption(f"⏱️ Elapsed: {time_module.time() - start_time:.1f}s")
-                                
-                                # Map action filter
-                                action_map = {
-                                    'BUY Only': 'BUY',
-                                    'SELL Only': 'SELL', 
-                                    'HOLD Only': 'HOLD',
-                                    'All Actions': None
-                                }
-                                selected_action = action_map[action_filter]
-                                
-                                # Stage 4: Analysis (main processing)
-                                progress_bar.progress(30)
-                                status_text.info("🧠 **Stage 4/5:** Running expert AI analysis on all assets...")
-                                time_text.caption(f"⏱️ Elapsed: {time_module.time() - start_time:.1f}s | **ETA:** ~{total_assets//50} minutes")
-                                
-                                # Analyze each asset with progress updates
-                                results = []
-                                
-                                for idx, asset in enumerate(assets):
-                                    try:
-                                        # Update progress every 50 assets
-                                        if idx % 50 == 0:
-                                            current_progress = 30 + int((idx / total_assets) * 60)  # 30% to 90%
-                                            progress_bar.progress(current_progress)
-                                            
-                                            elapsed = time_module.time() - start_time
-                                            rate = idx / elapsed if elapsed > 0 else 0
-                                            eta = (total_assets - idx) / rate if rate > 0 else 0
-                                            
-                                            status_text.info(f"🧠 **Stage 4/5:** Analyzing asset {idx + 1:,}/{total_assets:,} ({(idx/total_assets)*100:.1f}%)")
-                                            time_text.caption(f"⏱️ Elapsed: {elapsed:.1f}s | **Rate:** {rate:.1f} assets/sec | **ETA:** {eta/60:.1f} min")
-                                            assets_text.info(f"📊 **Current:** {asset.symbol} | **Results Found:** {len(results)} | **Success Rate:** {len(results)/(idx+1)*100:.1f}%")
-                                        
-                                        # Get recommendation
-                                        recommendation = engine.analyze_stock(
-                                            symbol=asset.symbol,
-                                            user_risk_profile=risk_profile,
-                                            news_headlines=None,
-                                            db_session=db
-                                        )
-                                        
-                                        if recommendation:
-                                            action = recommendation['recommendation']['action']
-                                            score = recommendation['recommendation']['overall_score']
-                                            
-                                            # Filter by action if specified
-                                            if selected_action is None or action == selected_action:
-                                                results.append({
-                                                    'asset': asset,
-                                                    'recommendation': recommendation,
-                                                    'score': score,
-                                                    'action': action
-                                                })
-                                    
-                                    except Exception as e:
-                                        # Skip assets with errors but don't stop processing
-                                        continue
-                                
-                                # Stage 5: Finalization
-                                progress_bar.progress(95)
-                                status_text.info("✅ **Stage 5/5:** Finalizing results and sorting by score...")
-                                
-                                # Sort by score (descending)
-                                results.sort(key=lambda x: x['score'], reverse=True)
-                                
-                                # Take top N
-                                top_results = results[:top_picks]
-                                
-                                # Complete
-                                progress_bar.progress(100)
-                                total_time = time_module.time() - start_time
-                                status_text.success(f"🎉 **Analysis Complete!** Found {len(results):,} opportunities")
-                                time_text.caption(f"⏱️ Total Time: {total_time/60:.1f} minutes ({total_time:.1f}s)")
-                                assets_text.success(f"📊 **Final Results:** {len(top_results)} top picks selected | **Success Rate:** {len(results)/total_assets*100:.1f}%")
-                                
-                                # Store in session state
-                                st.session_state.recommendations = {
-                                    'results': top_results,
-                                    'total_analyzed': total_assets,
-                                    'total_found': len(results),
-                                    'risk_profile': risk_profile,
-                                    'risk_percentage': risk_percentage,
-                                    'action_filter': action_filter,
-                                    'capital': capital
-                                }
-                                st.session_state.error_message = None
-                                
-                                # Clear progress after brief display
-                                time_module.sleep(2)
-                                progress_container.empty()
-                                st.rerun()
->>>>>>> 421404c0
                             
                             except Exception as e:
                                 print(f"[SCREENER] Error analyzing {asset.symbol}: {e}")
@@ -841,7 +695,6 @@
                         progress_bar.empty()
                         status_text.empty()
                         
-<<<<<<< HEAD
                         # Sort by score (descending)
                         results.sort(key=lambda x: x['score'], reverse=True)
                         
@@ -877,34 +730,6 @@
                 else:
                     st.error("❌ Recommendation engine not available")
                     st.info("💡 Please check if recommendation_engine module is installed correctly")    # Main content area
-=======
-                        else:
-                            progress_bar.progress(0)
-                            status_text.error("❌ **AI Engine Unavailable**")
-                            st.error("❌ Recommendation engine not available")
-                            st.info("💡 Please check if recommendation_engine module is installed correctly")
-                            time_module.sleep(2)
-                            progress_container.empty()
-                    
-                    except Exception as e:
-                        # Enhanced error handling
-                        progress_bar.progress(0)
-                        status_text.error("❌ **Analysis Failed**")
-                        
-                        import traceback
-                        st.error(f"**Error during analysis:** {str(e)}")
-                        
-                        with st.expander("🔍 Technical Details", expanded=False):
-                            st.code(traceback.format_exc())
-                        
-                        st.session_state.error_message = str(e)
-                        
-                        # Clear progress after error
-                        time_module.sleep(2)
-                        progress_container.empty()
-    
-    # Main content area
->>>>>>> 421404c0
     if st.session_state.recommendations:
         # New expert recommendations display
         if 'results' in st.session_state.recommendations:
@@ -1822,7 +1647,6 @@
             submitted = st.form_submit_button("🎯 Generate Portfolio", use_container_width=True)
             
             if submitted:
-<<<<<<< HEAD
                 # Initialize progress display
                 st.markdown("### 🔬 Professional Portfolio Analysis")
                 st.markdown("*Performing comprehensive analysis with real data from news, prices, and fundamentals...*")
@@ -1851,82 +1675,6 @@
                         latest = steps[-1]
                         status_text.markdown(
                             f"**Current:** {latest['name']} *({latest['duration']:.2f}s)*"
-=======
-                # Enhanced loading with progress indicators
-                progress_container = st.container()
-                
-                with progress_container:
-                    # Create progress elements
-                    progress_bar = st.progress(0)
-                    status_text = st.empty()
-                    time_text = st.empty()
-                    
-                    # Stage indicators
-                    stages = [
-                        "🔍 Analyzing parameters...",
-                        "🧠 Initializing AI engine...", 
-                        "📊 Processing asset database...",
-                        "⚖️ Optimizing allocation...",
-                        "🎯 Generating recommendations...",
-                        "✅ Finalizing portfolio..."
-                    ]
-                    
-                    try:
-                        import time as time_module
-                        start_time = time_module.time()
-                        
-                        # Stage 1: Parameter validation
-                        progress_bar.progress(10)
-                        status_text.info("🔍 **Stage 1/6:** Analyzing investment parameters...")
-                        time_module.sleep(0.5)
-                        
-                        # Validate parameters
-                        if capital < 10000:
-                            st.error("❌ Minimum capital should be ₹10,000")
-                            return
-                        
-                        if risk_fraction > 0.8 and horizon_years <= 2:
-                            st.warning("⚠️ High risk with short horizon - consider extending timeline")
-                        
-                        # Stage 2: Engine initialization
-                        progress_bar.progress(25)
-                        status_text.info("🧠 **Stage 2/6:** Initializing portfolio AI engine...")
-                        time_text.caption(f"⏱️ Elapsed: {time_module.time() - start_time:.1f}s")
-                        time_module.sleep(0.3)
-                        
-                        from recommendation_engine.portfolio import FinRobotPortfolio, display_portfolio
-                        allocator = FinRobotPortfolio()
-                        
-                        # Stage 3: Database processing
-                        progress_bar.progress(45)
-                        status_text.info("📊 **Stage 3/6:** Processing asset database (2,200+ assets)...")
-                        time_text.caption(f"⏱️ Elapsed: {time_module.time() - start_time:.1f}s")
-                        time_module.sleep(0.5)
-                        
-                        # Prepare exclusions list
-                        all_exclusions = exclude_symbols.copy() if exclude_symbols else []
-                        
-                        # Stage 4: Allocation optimization
-                        progress_bar.progress(65)
-                        status_text.info("⚖️ **Stage 4/6:** Optimizing asset allocation strategy...")
-                        time_text.caption(f"⏱️ Elapsed: {time_module.time() - start_time:.1f}s")
-                        time_module.sleep(0.3)
-                        
-                        # Stage 5: Portfolio generation (main processing)
-                        progress_bar.progress(80)
-                        status_text.info("🎯 **Stage 5/6:** Generating personalized recommendations...")
-                        time_text.caption(f"⏱️ Elapsed: {time_module.time() - start_time:.1f}s")
-                        
-                        # Generate portfolio with enhanced parameters
-                        portfolio = allocator.build_portfolio(
-                            capital=capital,  # Now supports float
-                            risk=risk_fraction,  # 0-1 fraction instead of percentage
-                            horizon_years=horizon_years,  # Investment time horizon
-                            expected_growth=expected_growth,  # Optional growth target
-                            exclusions=all_exclusions,  # List of symbols to exclude
-                            exclude_sectors=exclude_sectors if 'exclude_sectors' in locals() and exclude_sectors else None,
-                            exclude_industries=exclude_industries if 'exclude_industries' in locals() and exclude_industries else None
->>>>>>> 421404c0
                         )
                     
                     # Show last 15 steps
@@ -2039,7 +1787,6 @@
                             }]
                         })
                         
-<<<<<<< HEAD
                     finally:
                         db.close()
                     
@@ -2060,44 +1807,6 @@
                     with st.expander("🐛 Error Details"):
                         st.code(traceback.format_exc())
 
-=======
-                        # Stage 6: Finalization
-                        progress_bar.progress(95)
-                        status_text.info("✅ **Stage 6/6:** Finalizing portfolio and generating insights...")
-                        time_text.caption(f"⏱️ Elapsed: {time_module.time() - start_time:.1f}s")
-                        time_module.sleep(0.2)
-                        
-                        # Complete
-                        progress_bar.progress(100)
-                        total_time = time_module.time() - start_time
-                        status_text.success(f"🎉 **Portfolio Generated Successfully!** ✨")
-                        time_text.caption(f"⏱️ Total Time: {total_time:.1f}s")
-                        
-                        # Store in session state
-                        st.session_state['portfolio'] = portfolio
-                        
-                        # Clear progress indicators after short display
-                        time_module.sleep(1.5)
-                        progress_container.empty()
-                        
-                        # Auto-refresh to show results
-                        st.rerun()
-                        
-                    except Exception as e:
-                        # Enhanced error display
-                        progress_bar.progress(0)
-                        status_text.error("❌ **Portfolio Generation Failed**")
-                        
-                        import traceback
-                        st.error(f"**Error:** {str(e)}")
-                        
-                        with st.expander("🔍 Technical Details", expanded=False):
-                            st.code(traceback.format_exc())
-                        
-                        # Clear progress after error
-                        time_module.sleep(2)
-                        progress_container.empty()
->>>>>>> 421404c0
     
     # Display portfolio if generated
     if 'portfolio' in st.session_state and st.session_state['portfolio']:
@@ -2107,11 +1816,7 @@
         picks = portfolio['picks']
         reasoning = portfolio['reasoning']
         
-<<<<<<< HEAD
         # Summary cards with transaction costs
-=======
-        # Summary cards
->>>>>>> 421404c0
         col1, col2, col3, col4 = st.columns(4)
         
         with col1:
@@ -2153,23 +1858,8 @@
         with col4:
             st.markdown(f"""
             <div class="metric-card">
-<<<<<<< HEAD
                 <div>�📅 Generated</div>
                 <div style="font-size: 1rem; color: #888;">{meta['generated_at']}</div>
-=======
-                <div>📅 Time Horizon</div>
-                <div class="metric-value">{meta.get('horizon_years', 5)} yrs</div>
-            </div>
-            """, unsafe_allow_html=True)
-        
-        with col4:
-            growth_target = meta.get('expected_growth')
-            st.markdown(f"""
-            <div class="metric-card">
-                <div>🎯 Target Return</div>
-                <div class="metric-value">{f'{growth_target:.1f}%' if growth_target else 'Market'}</div>
-                <div style="font-size: 0.8rem; color: #888;">{'Annual' if growth_target else 'Based'}</div>
->>>>>>> 421404c0
             </div>
             """, unsafe_allow_html=True)
         
@@ -2575,7 +2265,6 @@
             <h2 style="background: linear-gradient(135deg, #3b82f6 0%, #06b6d4 100%); -webkit-background-clip: text; -webkit-text-fill-color: transparent; font-size: 2rem; font-weight: 700;">Configure Your Investment Strategy</h2>
             <p style="font-size: 1.1rem; color: #94a3b8; margin: 1rem 0;">Enter your investment preferences in the sidebar to generate a personalized portfolio</p>
             <br>
-<<<<<<< HEAD
             <div style="text-align: left; max-width: 800px; margin: 0 auto; padding: 2.5rem; background: linear-gradient(135deg, rgba(255, 255, 255, 0.03) 0%, rgba(255, 255, 255, 0.01) 100%); border: 1px solid rgba(255, 255, 255, 0.08); border-radius: 16px; backdrop-filter: blur(10px);">
                 <h3 style="background: linear-gradient(135deg, #3b82f6 0%, #06b6d4 100%); -webkit-background-clip: text; -webkit-text-fill-color: transparent; font-size: 1.5rem; margin-bottom: 1.5rem;">Professional Portfolio Builder</h3>
                 <p style="line-height: 1.8; color: #cbd5e1; margin-bottom: 2rem;">Our AI-powered system analyzes thousands of assets to build comprehensive investment strategies tailored to your risk profile and financial goals.</p>
@@ -2619,83 +2308,6 @@
                         <td style="padding: 0.8rem; text-align: center; color: #22c55e;">13-18% p.a.</td>
                     </tr>
                 </table>
-=======
-            <div style="text-align: left; max-width: 800px; margin: 0 auto; padding: 2rem; background: rgba(255,255,255,0.05); border-radius: 10px;">
-                <h3 style="color: #667eea;">💼 Enhanced FinRobot Portfolio Builder</h3>
-                <p>Professional-grade portfolio allocation with advanced parameter controls:</p>
-                <ul style="line-height: 2;">
-                    <li><strong>💰 Flexible Capital:</strong> Support for precise amounts (decimals allowed)</li>
-                    <li><strong>📅 Time Horizon:</strong> 1-20 year investment periods with dynamic allocation</li>
-                    <li><strong>🎯 Risk Control:</strong> Precise 0.0-1.0 risk fraction for fine-tuned allocation</li>
-                    <li><strong>📈 Growth Targets:</strong> Optional return expectations (5-25% annually)</li>
-                    <li><strong>🚫 Smart Exclusions:</strong> Symbol-specific and sector-based filtering</li>
-                    <li><strong>🤖 AI Reasoning:</strong> FinGPT-powered explanation of allocation strategy</li>
-                </ul>
-                <br>
-                <h3 style="color: #667eea;">📊 Dynamic Allocation Framework</h3>
-                <div style="background: rgba(255,255,255,0.03); padding: 1.5rem; border-radius: 8px; margin: 1rem 0;">
-                    <h4 style="color: #f093fb; margin-bottom: 1rem;">Time Horizon Impact:</h4>
-                    <table style="width: 100%; font-size: 0.9rem;">
-                        <tr style="background: rgba(255,255,255,0.05);">
-                            <th style="padding: 0.5rem; text-align: left;">Duration</th>
-                            <th style="padding: 0.5rem;">Strategy</th>
-                            <th style="padding: 0.5rem;">Risk Adjustment</th>
-                        </tr>
-                        <tr>
-                            <td style="padding: 0.5rem;">1-2 years</td>
-                            <td style="padding: 0.5rem;">Stability focus</td>
-                            <td style="padding: 0.5rem;">-20% equity allocation</td>
-                        </tr>
-                        <tr style="background: rgba(255,255,255,0.03);">
-                            <td style="padding: 0.5rem;">3-5 years</td>
-                            <td style="padding: 0.5rem;">Balanced growth</td>
-                            <td style="padding: 0.5rem;">Standard allocation</td>
-                        </tr>
-                        <tr>
-                            <td style="padding: 0.5rem;">10+ years</td>
-                            <td style="padding: 0.5rem;">Growth maximization</td>
-                            <td style="padding: 0.5rem;">+15% equity allocation</td>
-                        </tr>
-                    </table>
-                </div>
-                <div style="background: rgba(255,255,255,0.03); padding: 1.5rem; border-radius: 8px; margin: 1rem 0;">
-                    <h4 style="color: #4facfe; margin-bottom: 1rem;">Risk Fraction Guide:</h4>
-                    <table style="width: 100%; font-size: 0.9rem;">
-                        <tr style="background: rgba(255,255,255,0.05);">
-                            <th style="padding: 0.5rem; text-align: left;">Risk Level</th>
-                            <th style="padding: 0.5rem;">Fraction</th>
-                            <th style="padding: 0.5rem;">Typical Allocation</th>
-                            <th style="padding: 0.5rem;">Expected Return</th>
-                        </tr>
-                        <tr>
-                            <td style="padding: 0.5rem;">Conservative</td>
-                            <td style="padding: 0.5rem;">0.0 - 0.30</td>
-                            <td style="padding: 0.5rem;">30% Equity, 65% Debt</td>
-                            <td style="padding: 0.5rem;">6-9%</td>
-                        </tr>
-                        <tr style="background: rgba(255,255,255,0.03);">
-                            <td style="padding: 0.5rem;">Moderate</td>
-                            <td style="padding: 0.5rem;">0.31 - 0.60</td>
-                            <td style="padding: 0.5rem;">55% Equity, 40% Debt</td>
-                            <td style="padding: 0.5rem;">9-13%</td>
-                        </tr>
-                        <tr>
-                            <td style="padding: 0.5rem;">Aggressive</td>
-                            <td style="padding: 0.5rem;">0.61 - 1.0</td>
-                            <td style="padding: 0.5rem;">75% Equity, 20% Debt</td>
-                            <td style="padding: 0.5rem;">13-18%</td>
-                        </tr>
-                    </table>
-                </div>
-                <h3 style="color: #667eea;">⚡ New Features</h3>
-                <ul style="line-height: 2;">
-                    <li>✅ <strong>Precision Control:</strong> Float capital, 0.05 risk increments, multi-year horizons</li>
-                    <li>✅ <strong>Growth Targeting:</strong> Set specific return expectations for optimized allocation</li>
-                    <li>✅ <strong>Advanced Exclusions:</strong> Symbol blacklists + ethical sector filtering</li>
-                    <li>✅ <strong>Smart Validation:</strong> Risk-return compatibility checks and warnings</li>
-                    <li>✅ <strong>Time-Aware:</strong> Allocation adjusts based on investment horizon</li>
-                </ul>
->>>>>>> 421404c0
             </div>
         </div>
         """, unsafe_allow_html=True)
